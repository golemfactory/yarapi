--- conflicted
+++ resolved
@@ -1,7 +1,7 @@
 #![allow(dead_code)]
 
 use crate::requestor::command::{CommandList, ExeScript};
-use anyhow::{anyhow, Context, Result};
+use anyhow::{Context, Result};
 use ya_client::activity::{ActivityRequestorApi, SecureActivityRequestorApi};
 use ya_client::model::activity::{ActivityState, ActivityUsage, ExeScriptCommandResult};
 
@@ -99,18 +99,7 @@
         Ok(self.api.state().get_state(&self.activity_id).await?)
     }
 
-<<<<<<< HEAD
-    pub async fn get_usage(&self) -> Result<Vec<f64>> {
-        Ok(self
-            .api
-            .state()
-            .get_usage(&self.activity_id)
-            .await?
-            .current_usage
-            .ok_or(anyhow!("None usage vector"))?)
-=======
     pub async fn get_usage(&self) -> Result<ActivityUsage> {
         Ok(self.api.state().get_usage(&self.activity_id).await?)
->>>>>>> f17eab8b
     }
 }