#![allow(dead_code)]
/* source code from gwasm-runner */
use actix::prelude::*;
use bigdecimal::BigDecimal;
use chrono::{DateTime, Utc};
use std::collections::HashSet;
use std::time::Duration;
use ya_client::{model, payment::PaymentApi};

pub struct PaymentManager {
    payment_api: PaymentApi,
    allocation_id: String,
    total_amount: BigDecimal,
    amount_paid: BigDecimal,
    valid_agreements: HashSet<String>,
    last_debit_note_event: DateTime<Utc>,
    last_invoice_event: DateTime<Utc>,
}

impl Actor for PaymentManager {
    type Context = Context<Self>;

    fn started(&mut self, ctx: &mut Self::Context) {
        self.update_debit_notes(ctx);
        self.update_invoices(ctx);
    }
}

impl PaymentManager {
    pub fn new(payment_api: PaymentApi, allocation: model::payment::Allocation) -> Self {
        let now = Utc::now();
        PaymentManager {
            payment_api,
            allocation_id: allocation.allocation_id,
            total_amount: allocation.total_amount,
            amount_paid: 0.into(),
            valid_agreements: Default::default(),
            last_debit_note_event: now,
            last_invoice_event: now,
        }
    }

    fn update_debit_notes(&mut self, ctx: &mut <PaymentManager as Actor>::Context) {
        let mut ts = self.last_debit_note_event;
        let api = self.payment_api.clone();

        let f = async move {
            let events = api
<<<<<<< HEAD
                .get_debit_note_events(Some(&ts), Some(Duration::from_secs(60)), None, None)
=======
                .get_debit_note_events(Some(&ts), Some(Duration::from_secs(60)), Some(5), None)
>>>>>>> f17eab8b
                .await?;
            for event in events {
                log::debug!("got debit note: {:?}", event);
                ts = event.event_date;
            }
            Ok::<_, anyhow::Error>(ts)
        }
        .into_actor(self)
        .then(|ts, this, ctx: &mut Context<Self>| {
            match ts {
                Ok(ts) => this.last_debit_note_event = ts,
                Err(e) => {
                    log::error!("debit note event error: {}", e);
                }
            }
            ctx.run_later(Duration::from_secs(10), |this, ctx| {
                this.update_debit_notes(ctx)
            });
            fut::ready(())
        });

        let _ = ctx.spawn(f);
    }

    fn update_invoices(&mut self, ctx: &mut <PaymentManager as Actor>::Context) {
        let mut ts = self.last_invoice_event;
        let api = self.payment_api.clone();

        let f = async move {
            let events = api
<<<<<<< HEAD
                .get_invoice_events(Some(&ts), Some(Duration::from_secs(60)), None, None)
=======
                .get_invoice_events(Some(&ts), Some(Duration::from_secs(60)), Some(5), None)
>>>>>>> f17eab8b
                .await?;
            let mut new_invoices = Vec::new();
            for event in events {
                log::debug!("Got invoice: {:?}", event);
                if event.event_type == model::payment::InvoiceEventType::InvoiceReceivedEvent {
                    let invoice = api.get_invoice(&event.invoice_id).await?;
                    new_invoices.push(invoice);
                }
                ts = event.event_date;
            }
            Ok::<_, anyhow::Error>((ts, new_invoices))
        }
        .into_actor(self)
        .then(
            |result: Result<(_, Vec<model::payment::Invoice>), _>,
             this,
             ctx: &mut Context<Self>| {
                match result {
                    Ok((ts, invoices)) => {
                        this.last_invoice_event = ts;
                        for invoice in invoices {
                            let api = this.payment_api.clone();

                            if this.valid_agreements.remove(&invoice.agreement_id) {
                                let invoice_id = invoice.invoice_id;
                                log::info!(
                                    "Accepting invoice amounted {} GLM, issuer: {}",
                                    invoice.amount,
                                    invoice.issuer_id
                                );
                                this.amount_paid += invoice.amount.clone();
                                let acceptance = model::payment::Acceptance {
                                    total_amount_accepted: invoice.amount.clone(),
                                    allocation_id: this.allocation_id.clone(),
                                };
                                let _ = Arbiter::spawn(async move {
                                    if let Err(e) =
                                        api.accept_invoice(&invoice_id, &acceptance).await
                                    {
                                        log::error!("invoice {} accept error: {}", invoice_id, e)
                                    }
                                });
                            } else {
                                let invoice_id = invoice.invoice_id;

                                let spec = model::payment::Rejection {
                                    rejection_reason:
                                        model::payment::RejectionReason::UnsolicitedService,
                                    total_amount_accepted: 0.into(),
                                    message: Some("invoice received before results".to_string()),
                                };
                                let _ = Arbiter::spawn(async move {
                                    if let Err(e) = api.reject_invoice(&invoice_id, &spec).await {
                                        log::error!("invoice: {} reject error: {}", invoice_id, e);
                                    }
                                });
                            }
                        }
                    }
                    Err(e) => {
                        log::error!("invoice processing error: {}", e);
                    }
                }
                ctx.run_later(Duration::from_secs(10), |this, ctx| {
                    this.update_invoices(ctx)
                });
                fut::ready(())
            },
        );

        let _ = ctx.spawn(f);
    }
}

pub struct AcceptAgreement {
    pub agreement_id: String,
}

impl Message for AcceptAgreement {
    type Result = anyhow::Result<()>;
}

impl Handler<AcceptAgreement> for PaymentManager {
    type Result = anyhow::Result<()>;

    fn handle(&mut self, msg: AcceptAgreement, _ctx: &mut Self::Context) -> Self::Result {
        self.valid_agreements.insert(msg.agreement_id);
        Ok(())
    }
}

pub struct GetPending;

impl Message for GetPending {
    type Result = usize;
}

impl Handler<GetPending> for PaymentManager {
    type Result = MessageResult<GetPending>;

    fn handle(&mut self, _msg: GetPending, _ctx: &mut Self::Context) -> Self::Result {
        MessageResult(self.valid_agreements.len())
    }
}

pub(crate) struct ReleaseAllocation;

impl Message for ReleaseAllocation {
    type Result = anyhow::Result<()>;
}

impl Handler<ReleaseAllocation> for PaymentManager {
    type Result = ResponseActFuture<Self, anyhow::Result<()>>;

    fn handle(&mut self, _: ReleaseAllocation, _: &mut Self::Context) -> Self::Result {
        let payment_api = self.payment_api.clone();
        let allocation_id = self.allocation_id.clone();
        Box::new(
            async move {
                payment_api
                    .release_allocation(&allocation_id)
                    .await
                    .map_err(anyhow::Error::from)
            }
            .into_actor(self),
        )
    }
}<|MERGE_RESOLUTION|>--- conflicted
+++ resolved
@@ -46,11 +46,7 @@
 
         let f = async move {
             let events = api
-<<<<<<< HEAD
-                .get_debit_note_events(Some(&ts), Some(Duration::from_secs(60)), None, None)
-=======
                 .get_debit_note_events(Some(&ts), Some(Duration::from_secs(60)), Some(5), None)
->>>>>>> f17eab8b
                 .await?;
             for event in events {
                 log::debug!("got debit note: {:?}", event);
@@ -81,11 +77,7 @@
 
         let f = async move {
             let events = api
-<<<<<<< HEAD
-                .get_invoice_events(Some(&ts), Some(Duration::from_secs(60)), None, None)
-=======
                 .get_invoice_events(Some(&ts), Some(Duration::from_secs(60)), Some(5), None)
->>>>>>> f17eab8b
                 .await?;
             let mut new_invoices = Vec::new();
             for event in events {
