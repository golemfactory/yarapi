--- conflicted
+++ resolved
@@ -9,15 +9,7 @@
 use std::collections::HashSet;
 use std::fmt::Display;
 use ya_client::market::MarketRequestorApi;
-<<<<<<< HEAD
-use ya_client::model::market::{
-    AgreementEventType, AgreementOperationEvent, AgreementProposal, RequestorEvent,
-};
-use ya_client::model::market::{NewDemand, Reason};
-=======
-use ya_client::model::market::NewDemand;
-use ya_client::model::market::{AgreementProposal, RequestorEvent};
->>>>>>> f17eab8b
+use ya_client::model::market::{NewDemand, AgreementEventType, AgreementOperationEvent, AgreementProposal, RequestorEvent,};
 use ya_client::model::NodeId;
 use ya_client::web::WebClient;
 
@@ -383,11 +375,7 @@
             .reject_proposal(
                 self.subscription.id.as_ref(),
                 self.proposal_id.as_str(),
-<<<<<<< HEAD
-                &Option::<Reason>::None,
-=======
                 &None,
->>>>>>> f17eab8b
             )
             .await?;
         Ok(())
@@ -432,11 +420,7 @@
         let api = self.api.clone();
         let agreement_id = self.agreement_id.clone();
         self.drop_list.async_drop(async move {
-<<<<<<< HEAD
-            api.terminate_agreement(&agreement_id, &Option::<Reason>::None)
-=======
             api.terminate_agreement(&agreement_id, &None)
->>>>>>> f17eab8b
                 .await
                 .with_context(|| format!("Failed to auto destroy Agreement: {:?}", agreement_id))?;
             log::debug!(target:"yarapi::drop", "Agreement {:?} terminated", agreement_id);
