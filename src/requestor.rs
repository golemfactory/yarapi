mod activity;
mod command;
mod package;
mod payment_manager;

#[macro_use]
mod macros;

use actix::prelude::*;
use anyhow::{anyhow, Context, Error, Result};
use bigdecimal::BigDecimal;
use futures::channel::mpsc;
use futures::future::{select, Either};
use futures::prelude::*;
use payment_manager::PaymentManager;
use std::{
    iter::FromIterator,
    sync::Arc,
    time::{Duration, Instant},
};
use tokio::time;
use ya_agreement_utils::{constraints, ConstraintKey, Constraints};
use ya_client::{
    activity::ActivityRequestorApi,
    market::MarketRequestorApi,
    model::{
        self,
        activity::CommandResult,
        market::{
            proposal::{Proposal, State},
            AgreementProposal, NewDemand, RequestorEvent,
        },
    },
    payment::PaymentApi,
    web::WebClient,
};

use crate::requestor::{activity::Activity, payment_manager::ReleaseAllocation};
pub use crate::requestor::{
    command::{Command, CommandList},
    package::{Image, Package},
};
use ya_client::model::payment::Account;

const MAX_CONCURRENT_JOBS: usize = 64;

#[derive(Clone, Debug, MessageResponse)]
enum ComputationState {
    AwaitingProviders,
    AwaitingCompletion,
    Finished,
}

#[derive(Clone, Debug)]
struct ComputationTracker {
    initial: usize,
    completed: usize,
}

impl Default for ComputationTracker {
    fn default() -> Self {
        ComputationTracker {
            initial: 0,
            completed: 0,
        }
    }
}

#[derive(Clone)]
struct ProposalCtx {
    requestor: Addr<Requestor>,
    payment_manager: Addr<PaymentManager>,
    activity_api: ActivityRequestorApi,
    market_api: MarketRequestorApi,
}

#[derive(Clone)]
pub struct Requestor {
    name: String,
    subnet: String,
    image_type: Image,
    task_package: Package,
    constraints: Constraints,
    secure: bool,
    tasks: Vec<CommandList>,
    timeout: Duration,
    budget: BigDecimal,
    state: ComputationState,
    tracker: ComputationTracker,
    on_completed: Option<Arc<dyn Fn(String, Vec<String>)>>,
}

impl Requestor {
    /// Creates a new requestor from `Image` and `Package` with given `name`.
    pub fn new(name: impl Into<String>, image_type: Image, task_package: Package) -> Self {
        Self {
            name: name.into(),
            subnet: "community.4".into(),
            image_type,
            task_package,
            constraints: constraints!["golem.com.pricing.model" == "linear"], /* TODO: other models */
            secure: false,
            tasks: vec![],
            timeout: Duration::from_secs(300),
            budget: 0.into(),
            state: ComputationState::AwaitingProviders,
            tracker: ComputationTracker::default(),
            on_completed: None,
        }
    }

    /// Compute in a Trusted Execution Environment.
    pub fn secure(self) -> Self {
        Self {
            secure: true,
            ..self
        }
    }

    /// `Demand`s will be handled only by providers in this subnetwork.
    pub fn with_subnet(self, subnet: impl Into<String>) -> Self {
        Self {
            subnet: subnet.into(),
            ..self
        }
    }

    /// Adds `Constraints` for the specified tasks.
    pub fn with_constraints(self, constraints: Constraints) -> Self {
        Self {
            constraints: self.constraints.and(constraints),
            ..self
        }
    }

    /// Adds some `timeout` value for the tasks.
    pub fn with_timeout(self, timeout: Duration) -> Self {
        Self { timeout, ..self }
    }

    /// Sets the max budget in GLM.
    pub fn with_max_budget_glm<T: Into<BigDecimal>>(self, budget: T) -> Self {
        Self {
            budget: budget.into(),
            ..self
        }
    }

    /// Adds tasks from the specified iterator.
    pub fn with_tasks(mut self, tasks: impl IntoIterator<Item = CommandList>) -> Self {
        let tasks = Vec::from_iter(tasks);
        self.tracker.initial = tasks.len();
        Self { tasks, ..self }
    }

    /// Sets callback to invoke upon completion of the tasks.
    pub fn on_completed<T: Fn(String, Vec<String>) + 'static>(self, f: T) -> Self {
        Self {
            on_completed: Some(Arc::new(f)),
            ..self
        }
    }

    /// Runs all tasks asynchronously.
    pub async fn run(self) -> Result<()> {
        let app_key = std::env::var("YAGNA_APPKEY")?;

        let client = WebClient::builder().auth_token(&app_key).build();
        let market_api: MarketRequestorApi = client.interface()?;
        let activity_api: ActivityRequestorApi = client.interface()?;
        let payment_api: PaymentApi = client.interface()?;
<<<<<<< HEAD
=======
        let accounts = payment_api.get_requestor_accounts().await?;
>>>>>>> f17eab8b

        if accounts.is_empty() {
            anyhow::bail!(
                "No Requestor accounts initialized. Please run `yagna payment init --sender`."
            )
        }

        let demand = self.create_demand(&accounts[0]).await?;
        log::debug!("demand: {}", serde_json::to_string_pretty(&demand)?);

        let allocation = payment_api
            .create_allocation(&model::payment::NewAllocation {
                address: None,
                payment_platform: None,
                total_amount: self.budget.clone(),
                timeout: None,
                make_deposit: false,
            })
            .await?;
        log::info!("allocated {} GLM", &allocation.total_amount);

        let subscription_id = market_api.subscribe(&demand).await?;
        log::info!("subscribed to market (id: [{}])", subscription_id);

        let secure = self.secure;
        let timeout = self.timeout;
        let payment_manager = PaymentManager::new(payment_api.clone(), allocation).start();
        let requestor = self.start();

        let (proposal_tx, proposal_rx) = mpsc::channel::<Proposal>(MAX_CONCURRENT_JOBS);
        let proposal_ctx = ProposalCtx {
            requestor: requestor.clone(),
            payment_manager: payment_manager.clone(),
            activity_api,
            market_api: market_api.clone(),
        };

        let compute = proposal_rx.for_each_concurrent(MAX_CONCURRENT_JOBS, move |proposal| {
            let ctx = proposal_ctx.clone();
            async move {
                let proposal_id = proposal.proposal_id.clone();
                let agreement_id = create_agreement(ctx.market_api.clone(), proposal)
                    .await
                    .with_context(|| {
                        format!("cannot create agreement for proposal [{:?}]", proposal_id)
                    })?;

                let task = async { Ok::<_, Error>(ctx.requestor.send(TakeTask).await??) }
                    .await
                    .with_context(|| format!("no tasks for agreement [{:?}]", agreement_id))?;

                let activity = Activity::create(
                    ctx.activity_api.clone(),
                    agreement_id.clone(),
                    task.clone(),
                    secure,
                )
                .await
                .with_context(|| {
                    format!("can't create activity for agreement [{:?}]", agreement_id)
                })?;
                let activity_id = activity.activity_id.clone();
                let task = activity.task.clone();
                let fut = monitor_activity(activity, ctx.payment_manager.clone()).then(
                    |result| async move {
                        match result {
                            Ok(o) => {
                                ctx.requestor.do_send(FinishTask(activity_id, o));
                            }
                            Err(e) => {
                                log::error!("activity [{}] error: {}", activity_id, e);
                                ctx.requestor.do_send(ReturnTask(task));
                            }
                        }
                    },
                );
                Arbiter::spawn(fut);

                Ok::<_, Error>(())
            }
            .map_err(|e: anyhow::Error| log::error!("activity error: {:?}", e))
            .then(|_| async move { () })
        });

        Arbiter::spawn(compute);
        Arbiter::spawn(process_market_events(
            requestor.clone(),
            market_api.clone(),
            subscription_id.clone(),
            demand,
            proposal_tx,
        ));

        match select(
            await_activity(requestor, timeout).boxed_local(),
            actix_rt::signal::ctrl_c().boxed_local(),
        )
        .await
        {
            Either::Left(_) => (),
            Either::Right((result, fut)) => match result {
                Ok(_) => log::warn!("interrupted with ctrl-c"),
                Err(_) => {
                    log::warn!("unable to bind a ctrl-c handler; waiting for computation");
                    fut.await;
                }
            },
        }

        log::info!("waiting for payments");
        loop {
            let r = payment_manager.send(payment_manager::GetPending).await?;
            if r <= 0 {
                break;
            }
            log::info!("pending payments: {}", r);
            tokio::time::delay_for(Duration::from_secs(1)).await;
        }

        log::info!("unsubscribing from the market");
        if let Err(e) = market_api.unsubscribe(&subscription_id).await {
            log::warn!("unable to unsubscribe from the market: {}", e);
        }

        log::info!("releasing allocation");
        if let Err(e) = payment_manager.send(ReleaseAllocation).await {
            log::warn!("unable to release allocation: {:?}", e);
        }

        Ok(())
    }

    async fn create_demand(&self, account: &Account) -> Result<NewDemand> {
        // "golem.node.debug.subnet" == "mysubnet", TODO
        let (digest, url) = self.task_package.publish().await?;
        let url_with_hash = format!("hash:sha3:{}:{}", digest, url);
        let constraints = self.constraints.clone().and(constraints![
            "golem.runtime.name" == self.image_type.runtime_name(),
            // "golem.runtime.version" == self.image_type.runtime_version().to_string(),
            "golem.node.debug.subnet" == self.subnet.clone(),
        ]);

        log::debug!("srv.comp.task_package: {}", url_with_hash);

        let deadline = chrono::Utc::now() + chrono::Duration::from_std(self.timeout.clone())?;

        let demand = NewDemand::new(
            serde_json::json!({
                "golem.node.id.name": self.name,
                "golem.node.debug.subnet": self.subnet.clone(),
                "golem.srv.comp.task_package": url_with_hash,
                "golem.srv.comp.expiration": deadline.timestamp_millis(),
                "golem.com.payment.chosen-platform": account.platform.clone(),
                format!("golem.com.payment.platform.{}.address", account.platform): account.address.clone(),
            }),
            constraints.to_string(),
        );

        Ok(demand)
    }
}

async fn process_market_events(
    requestor: Addr<Requestor>,
    market_api: MarketRequestorApi,
    subscription_id: String,
    demand: NewDemand,
    mut tx: mpsc::Sender<Proposal>,
) {
    log::info!("processing market events");
    'outer: loop {
        let events = market_api
            .collect(&subscription_id, Some(2.0), Some(5))
            .await
            .map_err(|e| log::error!("error collecting market events: {}", e))
            .unwrap_or_else(|_| Vec::new());
        log::debug!("collected {} market events", events.len());

        for event in events {
            match requestor.send(GetState).await {
                Ok(ComputationState::Finished) => break 'outer,
                Ok(ComputationState::AwaitingCompletion) => continue,
                Ok(ComputationState::AwaitingProviders) => (),
                Err(e) => {
                    log::error!("unable to read computation state: {:?}", e);
                    break 'outer;
                }
            }

            match event {
                RequestorEvent::ProposalEvent {
                    event_date: _,
                    proposal,
                } => match proposal.state {
                    State::Initial => {
                        log::debug!("answering with counter proposal");

                        let market_api_clone = market_api.clone();
                        let subscription_id_clone = subscription_id.clone();
                        let counter_proposal = demand.clone();

                        Arbiter::spawn(async move {
                            if let Err(e) = market_api_clone
                                .counter_proposal(
                                    &counter_proposal,
                                    &subscription_id_clone,
                                    &proposal.proposal_id,
                                )
                                .await
                            {
                                log::error!("unable to counter proposal: {}", e);
                            }
                        });
                    }
                    State::Draft => {
                        log::debug!("draft proposal from [{:?}]", proposal.issuer_id);
                        if let Err(e) = tx.send(proposal).await {
                            log::error!("unable to process proposal: {:?}", e);
                        }
                    }
                    state => {
                        log::debug!(
                            "ignoring proposal [{:?}] from [{:?}] with state {:?}",
                            proposal.proposal_id,
                            proposal.issuer_id,
                            state
                        );
                    }
                },
                _ => log::debug!("expected ProposalEvent"),
            }
        }
    }
    log::info!("stopped processing market events");
}

async fn create_agreement(market_api: MarketRequestorApi, proposal: Proposal) -> Result<String> {
    let id = proposal.proposal_id;
    let agreement = AgreementProposal::new(
        id.clone(),
        chrono::Utc::now() + chrono::Duration::minutes(10), /* TODO */
    );

    let agreement_id = market_api.create_agreement(&agreement).await?;
    log::info!(
        "created agreement [{}] with [{:?}]; confirming",
        agreement_id,
        &proposal.issuer_id
    );
    let _ = market_api.confirm_agreement(&agreement_id, None).await?;
    log::info!("waiting for approval of agreement [{}]", agreement_id);

<<<<<<< HEAD
    market_api.wait_for_approval(&id, Some(10.0)).await?;
    Ok(agreement_id)
=======
    match market_api
        .wait_for_approval(&agreement_id, Some(10.0))
        .await
    {
        Ok(()) => Ok(agreement_id),
        Err(e) => Err(anyhow!("Agreement not approved; got: `{}`", e)),
    }
>>>>>>> f17eab8b
}

async fn monitor_activity(
    activity: Activity,
    payment_manager: Addr<PaymentManager>,
) -> Result<Vec<String>> {
    let _ = payment_manager
        .send(payment_manager::AcceptAgreement {
            agreement_id: activity.agreement_id.clone(),
        })
        .await?;

    let activity_id = activity.activity_id.clone();
    let batch_id = activity
        .exec()
        .await
        .map_err(|e| anyhow::anyhow!("exec failed: {}", e))?;

    let delay = Duration::from_secs(3);
    let mut results = vec![];
    loop {
        time::delay_for(delay).await;
        if !activity
            .get_state()
            .await
            .map_err(|e| anyhow::anyhow!("get_state failed: {}", e))?
            .alive()
        {
            log::warn!("activity [{}] is no longer alive", activity_id);
            break;
        };
        results = match activity.get_exec_batch_results(&batch_id).await {
            Ok(results) => results,
            Err(e) => match e.to_string().as_str() {
                "Timeout" => continue,
                _ => return Err(anyhow::anyhow!("get results error: {}", e)),
            },
        };
        if results.last().map(|r| r.is_batch_finished).unwrap_or(false) {
            log::info!("activity [{}] finished", activity_id);
            break;
        }
    }

    if results.len() != activity.script.num_cmds {
        log::warn!("activity [{}] interrupted", activity_id);
    } else if results
        .last()
        .map(|r| r.result != CommandResult::Ok)
        .unwrap_or(false)
    {
        log::warn!("activity [{}] failed", activity_id);
    }

    activity
        .destroy()
        .await
        .map_err(|e| anyhow::anyhow!("destroy failed: {}", e))?;

    let output = results
        .into_iter()
        .enumerate()
        .filter_map(|(i, r)| match activity.script.run_indices.contains(&i) {
            true => Some(r.message.unwrap_or_else(String::new)),
            false => None,
        })
        .collect::<Vec<_>>();

    Ok(output)
}

async fn await_activity(requestor: Addr<Requestor>, timeout: Duration) {
    let deadline = Instant::now() + timeout;
    loop {
        match requestor.send(GetState).await {
            Ok(ComputationState::Finished) => {
                log::info!("all activities finished");
                break;
            }
            Err(e) => {
                log::error!("unable to retrieve state: internal error: {:?}", e);
                requestor.do_send(SetState(ComputationState::Finished));
                break;
            }
            _ => {
                if Instant::now() > deadline {
                    log::warn!("computation timed out after {:?}s", timeout.as_secs());
                    requestor.do_send(SetState(ComputationState::Finished));
                    break;
                }
            }
        }
        tokio::time::delay_for(Duration::from_secs(1)).await;
    }
}

impl Actor for Requestor {
    type Context = actix::Context<Self>;
}

#[derive(Message)]
#[rtype(result = "ComputationState")]
struct GetState;
actix_handler!(Requestor, GetState, |actor: &mut Requestor, _, _| {
    actor.state.clone()
});

#[derive(Message)]
#[rtype(result = "()")]
struct SetState(ComputationState);
actix_handler!(
    Requestor,
    SetState,
    |actor: &mut Requestor, msg: SetState, _| {
        actor.state = msg.0;
    }
);

#[derive(Message)]
#[rtype(result = "Result<CommandList>")]
struct TakeTask;
actix_handler!(Requestor, TakeTask, |actor: &mut Requestor, _, _| {
    match actor.tasks.pop() {
        Some(task) => {
            if actor.tasks.len() == 0 {
                actor.state = ComputationState::AwaitingCompletion;
            }
            Ok(task)
        }
        None => Err(anyhow::anyhow!("no more tasks")),
    }
});

#[derive(Message)]
#[rtype(result = "()")]
struct ReturnTask(CommandList);
actix_handler!(
    Requestor,
    ReturnTask,
    |actor: &mut Requestor, msg: ReturnTask, _| {
        actor.tasks.push(msg.0);
        actor.state = ComputationState::AwaitingProviders;
    }
);

#[derive(Message)]
#[rtype(result = "()")]
struct FinishTask(String, Vec<String>);
actix_handler!(
    Requestor,
    FinishTask,
    |actor: &mut Requestor, msg: FinishTask, _| {
        let track = &mut actor.tracker;
        track.completed += 1;

        log::info!(
            "completed {} tasks out of {}",
            track.completed,
            track.initial
        );

        if track.completed == track.initial {
            actor.state = ComputationState::Finished;
        }
        if let Some(f) = &actor.on_completed {
            f(msg.0, msg.1)
        }
    }
);<|MERGE_RESOLUTION|>--- conflicted
+++ resolved
@@ -169,10 +169,7 @@
         let market_api: MarketRequestorApi = client.interface()?;
         let activity_api: ActivityRequestorApi = client.interface()?;
         let payment_api: PaymentApi = client.interface()?;
-<<<<<<< HEAD
-=======
         let accounts = payment_api.get_requestor_accounts().await?;
->>>>>>> f17eab8b
 
         if accounts.is_empty() {
             anyhow::bail!(
@@ -425,10 +422,6 @@
     let _ = market_api.confirm_agreement(&agreement_id, None).await?;
     log::info!("waiting for approval of agreement [{}]", agreement_id);
 
-<<<<<<< HEAD
-    market_api.wait_for_approval(&id, Some(10.0)).await?;
-    Ok(agreement_id)
-=======
     match market_api
         .wait_for_approval(&agreement_id, Some(10.0))
         .await
@@ -436,7 +429,6 @@
         Ok(()) => Ok(agreement_id),
         Err(e) => Err(anyhow!("Agreement not approved; got: `{}`", e)),
     }
->>>>>>> f17eab8b
 }
 
 async fn monitor_activity(
